package controllers

import (
	"context"
	"fmt"
	"reflect"
	"sort"
	"strings"

	porterv1 "get.porter.sh/operator/api/v1"
	"github.com/go-logr/logr"
	"github.com/pkg/errors"
	batchv1 "k8s.io/api/batch/v1"
	corev1 "k8s.io/api/core/v1"
	apierrors "k8s.io/apimachinery/pkg/api/errors"
	apimeta "k8s.io/apimachinery/pkg/api/meta"
	"k8s.io/apimachinery/pkg/api/resource"
	metav1 "k8s.io/apimachinery/pkg/apis/meta/v1"
	"k8s.io/apimachinery/pkg/runtime"
	"k8s.io/apimachinery/pkg/types"
	"k8s.io/utils/pointer"
	ctrl "sigs.k8s.io/controller-runtime"
	"sigs.k8s.io/controller-runtime/pkg/builder"
	"sigs.k8s.io/controller-runtime/pkg/client"
)

// +kubebuilder:rbac:groups=porter.sh,resources=agentconfigs,verbs=get;list;watch;create;update;patch;delete
// +kubebuilder:rbac:groups=porter.sh,resources=porterconfigs,verbs=get;list;watch;create;update;patch;delete
// +kubebuilder:rbac:groups=porter.sh,resources=agentactions,verbs=get;list;watch;create;update;patch;delete
// +kubebuilder:rbac:groups=porter.sh,resources=agentactions/status,verbs=get;update;patch
// +kubebuilder:rbac:groups=porter.sh,resources=agentactions/finalizers,verbs=update
// +kubebuilder:rbac:groups=batch,resources=jobs,verbs=get;list;watch;create;update;patch;delete
// +kubebuilder:rbac:groups="",resources=serviceaccounts,verbs=get;list;watch
// +kubebuilder:rbac:groups="",resources=secrets,verbs=get;list;watch;create;update;patch;delete
// +kubebuilder:rbac:groups="",resources=persistentvolumeclaims,verbs=get;list;watch;create;update;patch;delete

type AgentActionReconciler struct {
	client.Client
	Log    logr.Logger
	Scheme *runtime.Scheme
}

// SetupWithManager sets up the controller with the Manager.
func (r *AgentActionReconciler) SetupWithManager(mgr ctrl.Manager) error {
	return ctrl.NewControllerManagedBy(mgr).
		For(&porterv1.AgentAction{}, builder.WithPredicates(resourceChanged{})).
		Owns(&batchv1.Job{}).
		Complete(r)
}

// Reconcile is called when the spec of an AgentAction is changed
// or a job associated with an agent is updated.
// Either schedule a job to handle a spec change, or update the AgentAction status in response to the job's state.
func (r *AgentActionReconciler) Reconcile(ctx context.Context, req ctrl.Request) (ctrl.Result, error) {
	log := r.Log.WithValues("agentaction", req.Name, "namespace", req.Namespace)

	// Retrieve the action
	action := &porterv1.AgentAction{}
	err := r.Get(ctx, req.NamespacedName, action)
	if err != nil {
		if apierrors.IsNotFound(err) {
			return ctrl.Result{}, nil
		}
		return ctrl.Result{Requeue: false}, err
	}

	log = log.WithValues("resourceVersion", action.ResourceVersion, "generation", action.Generation, "observedGeneration", action.Status.ObservedGeneration)

	if action.Generation != action.Status.ObservedGeneration {
		log.V(Log5Trace).Info("Reconciling agent action because its spec changed")
	} else {
		log.V(Log5Trace).Info("Reconciling agent action")
	}

	// Check if we have scheduled a job for this change yet
	job, handled, err := r.isHandled(ctx, log, action)
	if err != nil {
		return ctrl.Result{}, err
	}

	// Sync the installation status from the job
	if err = r.syncStatus(ctx, log, action, job); err != nil {
		return ctrl.Result{}, err
	}

	// Check if we have already handled any spec changes
	if handled {
		// Nothing for us to do at this point
		log.V(Log4Debug).Info("Reconciliation complete: A porter agent has already been dispatched.")
		return ctrl.Result{}, nil
	}

	// Run a porter agent
	err = r.runPorter(ctx, log, action)
	if err != nil {
		return ctrl.Result{}, err
	}

	log.V(Log4Debug).Info("Reconciliation complete: A porter agent has been dispatched.")
	return ctrl.Result{}, nil
}

// Determines if this generation of the AgentAction has being processed by Porter.
func (r *AgentActionReconciler) isHandled(ctx context.Context, log logr.Logger, action *porterv1.AgentAction) (*batchv1.Job, bool, error) {
	// Retrieve the Job running the porter action
	// Only query by generation, not revision, since rev can be bumped when the status is updated, or a label changed
	jobLabels := r.getAgentJobLabels(action)

	results := batchv1.JobList{}
	err := r.List(ctx, &results, client.InNamespace(action.Namespace), client.MatchingLabels(jobLabels))
	if err != nil {
		return nil, false, errors.Wrapf(err, "could not query for active porter jobs")
	}

	if len(results.Items) == 0 {
		log.V(Log4Debug).Info("No existing job was found")
		return nil, false, nil
	}

	job := results.Items[0]
	log.V(Log4Debug).Info("Found existing job", "job", job.Name)
	return &job, true, nil
}

// Check the status of the porter-agent job and use that to update the AgentAction status
func (r *AgentActionReconciler) syncStatus(ctx context.Context, log logr.Logger, action *porterv1.AgentAction, job *batchv1.Job) error {
	origStatus := action.Status

	r.applyJobToStatus(log, action, job)

	if !reflect.DeepEqual(origStatus, action.Status) {
		return r.saveStatus(ctx, log, action)
	}

	return nil
}

// Only update the status with a PATCH, don't clobber the entire resource
func (r *AgentActionReconciler) saveStatus(ctx context.Context, log logr.Logger, action *porterv1.AgentAction) error {
	log.V(Log5Trace).Info("Patching agent action status")
	return PatchObjectWithRetry(ctx, log, r.Client, r.Client.Status().Patch, action, func() client.Object {
		return &porterv1.AgentAction{}
	})
}

// Takes a job and uses it to calculate the new status for the agent action
// Returns whether or not any changes were made
func (r *AgentActionReconciler) applyJobToStatus(log logr.Logger, action *porterv1.AgentAction, job *batchv1.Job) {
	// Recalculate all conditions based on what we currently observe
	action.Status.ObservedGeneration = action.Generation
	action.Status.Phase = porterv1.PhaseUnknown

	if job == nil {
		action.Status.Job = nil
		action.Status.Conditions = nil
		log.V(Log5Trace).Info("Cleared status because there is no current job")
		return
	}
	action.Status.Job = &corev1.LocalObjectReference{Name: job.Name}
	setCondition(log, action, porterv1.ConditionScheduled, "JobCreated")
	action.Status.Phase = porterv1.PhasePending

	if job.Status.Active+job.Status.Failed+job.Status.Succeeded > 0 {
		action.Status.Phase = porterv1.PhaseRunning
		setCondition(log, action, porterv1.ConditionStarted, "JobStarted")
	}

	for _, condition := range job.Status.Conditions {
		switch condition.Type {
		case batchv1.JobComplete:
			action.Status.Phase = porterv1.PhaseSucceeded
			setCondition(log, action, porterv1.ConditionComplete, "JobCompleted")
		case batchv1.JobFailed:
			action.Status.Phase = porterv1.PhaseFailed
			setCondition(log, action, porterv1.ConditionFailed, "JobFailed")
		}
	}
}

// Create a job that runs the specified porter command in a job
func (r *AgentActionReconciler) runPorter(ctx context.Context, log logr.Logger, action *porterv1.AgentAction) error {
	log.V(Log5Trace).Info("Porter agent requested", "namespace", action.Namespace, "action", action.Name)

	agentCfg, err := r.resolveAgentConfig(ctx, log, action)
	if err != nil {
		return err
	}

	porterCfg, err := r.resolvePorterConfig(ctx, log, action)
	if err != nil {
		return err
	}

	pvc, err := r.createAgentVolume(ctx, log, action, agentCfg)
	if err != nil {
		return err
	}

	configSecret, err := r.createConfigSecret(ctx, log, action, porterCfg)
	if err != nil {
		return err
	}

	workdirSecret, err := r.createWorkdirSecret(ctx, log, action)
	if err != nil {
		return err
	}
	imgPullSecret, err := r.getImagePullSecret(ctx, log, action, agentCfg)
	if err != nil {
		return err
	}

	_, err = r.createAgentJob(ctx, log, action, agentCfg, pvc, configSecret, workdirSecret, imgPullSecret)
	if err != nil {
		return err
	}

	return nil
}

// get the labels that are used to match agent resources, merging custom labels defined on the action.
func (r *AgentActionReconciler) getSharedAgentLabels(action *porterv1.AgentAction) map[string]string {
	labels := map[string]string{
		porterv1.LabelManaged:            "true",
		porterv1.LabelResourceKind:       action.TypeMeta.Kind,
		porterv1.LabelResourceName:       action.Name,
		porterv1.LabelResourceGeneration: fmt.Sprintf("%d", action.Generation),
		porterv1.LabelRetry:              action.GetRetryLabelValue(),
	}
	for k, v := range action.Labels {
		// if the action has labels that conflict with existing labels, ignore them
		if _, ok := labels[k]; ok {
			continue
		}
		labels[k] = v
	}
	return labels
}

func (r *AgentActionReconciler) createAgentVolume(ctx context.Context, log logr.Logger, action *porterv1.AgentAction, agentCfg porterv1.AgentConfigSpecAdapter) (*corev1.PersistentVolumeClaim, error) {
	labels := r.getSharedAgentLabels(action)
	var results corev1.PersistentVolumeClaimList
	if err := r.List(ctx, &results, client.InNamespace(action.Namespace), client.MatchingLabels(labels)); err != nil {
		return nil, errors.Wrap(err, "error checking for an existing agent volume (pvc)")
	}
	if len(results.Items) > 0 {
		return &results.Items[0], nil
	}

	// Create a volume to share data between porter and the invocation image
	pvc := &corev1.PersistentVolumeClaim{
		ObjectMeta: metav1.ObjectMeta{
			GenerateName: action.Name + "-",
			Namespace:    action.Namespace,
			Labels:       labels,
		},
		Spec: corev1.PersistentVolumeClaimSpec{
			AccessModes: []corev1.PersistentVolumeAccessMode{corev1.ReadWriteOnce},
			Resources: corev1.ResourceRequirements{
				Requests: map[corev1.ResourceName]resource.Quantity{
					corev1.ResourceStorage: agentCfg.GetVolumeSize(),
				},
			},
		},
	}

	if err := r.Create(ctx, pvc); err != nil {
		return nil, errors.Wrap(err, "error creating the agent volume (pvc)")
	}

	log.V(Log4Debug).Info("Created PersistentVolumeClaim for the Porter agent", "name", pvc.Name)
	return pvc, nil
}

// creates a secret for the porter configuration directory
func (r *AgentActionReconciler) createConfigSecret(ctx context.Context, log logr.Logger, action *porterv1.AgentAction, porterCfg porterv1.PorterConfigSpec) (*corev1.Secret, error) {
	labels := r.getSharedAgentLabels(action)
	labels[porterv1.LabelSecretType] = porterv1.SecretTypeConfig

	var results corev1.SecretList
	if err := r.List(ctx, &results, client.InNamespace(action.Namespace), client.MatchingLabels(labels)); err != nil {
		return nil, errors.Wrap(err, "error checking for a existing config secret")
	}

	if len(results.Items) > 0 {
		return &results.Items[0], nil
	}

	// Create a secret with all the files that should be copied into the porter config directory
	// * porter config file (~/.porter/config.json)
	porterCfgB, err := porterCfg.ToPorterDocument()
	if err != nil {
		return nil, errors.Wrap(err, "error marshaling the porter config.json file")
	}

	secret := &corev1.Secret{
		ObjectMeta: metav1.ObjectMeta{
			GenerateName: action.Name + "-",
			Namespace:    action.Namespace,
			Labels:       labels,
		},
		Type:      corev1.SecretTypeOpaque,
		Immutable: pointer.BoolPtr(true),
		Data: map[string][]byte{
			"config.yaml": porterCfgB,
		},
	}

	if err = r.Create(ctx, secret); err != nil {
		return nil, errors.Wrap(err, "error creating the porter config secret")
	}

	log.V(Log4Debug).Info("Created secret for the porter config", "name", secret.Name)
	return secret, nil
}

// creates a secret for the porter configuration directory
func (r *AgentActionReconciler) createWorkdirSecret(ctx context.Context, log logr.Logger, action *porterv1.AgentAction) (*corev1.Secret, error) {
	labels := r.getSharedAgentLabels(action)
	labels[porterv1.LabelSecretType] = porterv1.SecretTypeWorkdir

	var results corev1.SecretList
	if err := r.List(ctx, &results, client.InNamespace(action.Namespace), client.MatchingLabels(labels)); err != nil {
		return nil, errors.Wrap(err, "error checking for a existing workdir secret")
	}

	if len(results.Items) > 0 {
		return &results.Items[0], nil
	}

	// Create a secret with all the files that should be copied into the agent's working directory
	secret := &corev1.Secret{
		ObjectMeta: metav1.ObjectMeta{
			GenerateName: action.Name + "-",
			Namespace:    action.Namespace,
			Labels:       labels,
		},
		Type:      corev1.SecretTypeOpaque,
		Immutable: pointer.BoolPtr(true),
		Data:      action.Spec.Files,
	}

	if err := r.Create(ctx, secret); err != nil {
		return nil, errors.Wrap(err, "error creating the porter workdir secret")
	}

	log.V(Log4Debug).Info("Created secret for the porter workdir", "name", secret.Name)
	return secret, nil
}

// creates a secret for the porter configuration directory
func (r *AgentActionReconciler) getImagePullSecret(ctx context.Context, log logr.Logger, action *porterv1.AgentAction, agentCfg porterv1.AgentConfigSpecAdapter) (*corev1.Secret, error) {

	installationSvcAccountName := "default"
	if agentCfg.GetInstallationServiceAccount() != "" {
		installationSvcAccountName = agentCfg.GetInstallationServiceAccount()
	}

	log.V(Log4Debug).Info("checking service accounts for image pull secrets", "installation_service_account", installationSvcAccountName, "action_name", action.Name, "action_namespace", action.Namespace)

	var instSvcAccount corev1.ServiceAccount
	if err := r.Get(ctx, types.NamespacedName{Namespace: action.Namespace, Name: installationSvcAccountName}, &instSvcAccount); err != nil {
		return nil, errors.Wrap(err, "error checking for a service account")
	}
	log.V(Log4Debug).Info("found service account for image pull secrets", "name", instSvcAccount.Name, "number_image_pull_secrets", len(instSvcAccount.ImagePullSecrets))
	var err error
	var imgPullSec corev1.Secret
	for _, secObjRef := range instSvcAccount.ImagePullSecrets {
		log.V(Log4Debug).Info("looking for service account image pull secrets", "sa_namespace", instSvcAccount.Namespace, "sa_name", instSvcAccount.Name, "secret_name", secObjRef.Name)
		if err := r.Get(ctx, types.NamespacedName{Namespace: action.Namespace, Name: secObjRef.Name}, &imgPullSec); err != nil {
			log.V(Log4Debug).Info("no image pull secret found for service account", "sa_namespace", instSvcAccount.Namespace, "sa_name", imgPullSec.Name, "secret_name", imgPullSec.Name)
		}
		log.V(Log4Debug).Info("found image pull secret found for service account", "sa_namespace", instSvcAccount.Namespace, "sa_name", imgPullSec.Name, "secret_name", imgPullSec.Name)
		//TODO:(bdegeeter) grab the first dockerconfig json for now. Need to address multiple image pull secrets in a single service account
		if imgPullSec.Type == "kubernetes.io/dockerconfigjson" {
			if len(instSvcAccount.ImagePullSecrets) > 1 {
				log.V(Log4Debug).Info("more that one image pull secret found using first secret", "sa_name", instSvcAccount.Name, "secret_namespace", imgPullSec.Namespace, "secret_name", imgPullSec.Name)
			}
			return &imgPullSec, nil
		}
	}
	log.V(Log4Debug).Info("no image pull secret for service account", "sa_name", instSvcAccount.Name, "sa_namespace", instSvcAccount.Namespace, "img_pull_secret_name", imgPullSec.Name, "img_pull_secret_namespace", imgPullSec.Namespace)
	return nil, errors.Wrap(err, "could not get image pull secret")
}

func (r *AgentActionReconciler) getAgentJobLabels(action *porterv1.AgentAction) map[string]string {
	labels := r.getSharedAgentLabels(action)
	labels[porterv1.LabelJobType] = porterv1.JobTypeAgent
	return labels
}

func (r *AgentActionReconciler) createAgentJob(ctx context.Context, log logr.Logger,
	action *porterv1.AgentAction, agentCfg porterv1.AgentConfigSpecAdapter,
	pvc *corev1.PersistentVolumeClaim, configSecret *corev1.Secret, workdirSecret *corev1.Secret, imgPullSecret *corev1.Secret) (batchv1.Job, error) {

	// not checking for an existing job because that happens earlier during reconcile

	labels := r.getAgentJobLabels(action)
	env, envFrom := r.getAgentEnv(action, agentCfg, pvc)
	volumes, volumeMounts := r.getAgentVolumes(ctx, log, action, agentCfg, pvc, configSecret, workdirSecret, imgPullSecret)

	porterJob := batchv1.Job{
		ObjectMeta: metav1.ObjectMeta{
			GenerateName: action.Name + "-",
			Namespace:    action.Namespace,
			Labels:       labels,
			OwnerReferences: []metav1.OwnerReference{
				{
					APIVersion:         action.APIVersion,
					Kind:               action.Kind,
					Name:               action.Name,
					UID:                action.UID,
					Controller:         pointer.BoolPtr(true),
					BlockOwnerDeletion: pointer.BoolPtr(true),
				},
			},
		},
		Spec: batchv1.JobSpec{
			Completions:  pointer.Int32Ptr(1),
			BackoffLimit: pointer.Int32Ptr(0),
			Template: corev1.PodTemplateSpec{
				ObjectMeta: metav1.ObjectMeta{
					GenerateName: action.Name + "-",
					Namespace:    action.Namespace,
					Labels:       labels,
				},
				Spec: corev1.PodSpec{
					Containers: []corev1.Container{
						{
							Name:            "porter-agent",
							Image:           agentCfg.GetPorterImage(),
							ImagePullPolicy: agentCfg.GetPullPolicy(),
							Command:         action.Spec.Command,
							Args:            action.Spec.Args,
							Env:             env,
							EnvFrom:         envFrom,
							VolumeMounts:    volumeMounts,
							WorkingDir:      porterv1.VolumePorterWorkDirPath,
						},
					},
					Volumes:            volumes,
					RestartPolicy:      "Never", // TODO: Make the retry policy configurable on the Installation
					ServiceAccountName: agentCfg.GetServiceAccount(),
					ImagePullSecrets:   nil, // TODO: Make pulling from a private registry possible
					SecurityContext: &corev1.PodSecurityContext{
						// Run as the well-known nonroot user that Porter uses for the invocation image and the agent
						RunAsUser: pointer.Int64Ptr(65532),
						// Porter builds the bundles with the root group having the same permissions as the owner
						// So make sure that we are running as the root group
						RunAsGroup: pointer.Int64Ptr(0),
						FSGroup:    pointer.Int64Ptr(0),
					},
				},
			},
		},
	}

	if err := r.Create(ctx, &porterJob); err != nil {
		return batchv1.Job{}, errors.Wrap(err, "error creating Porter agent job")
	}

	log.V(Log4Debug).Info("Created Job for the Porter agent", "name", porterJob.Name)
	return porterJob, nil
}

func (r *AgentActionReconciler) resolveAgentConfig(ctx context.Context, log logr.Logger, action *porterv1.AgentAction) (porterv1.AgentConfigSpecAdapter, error) {
	log.V(Log5Trace).Info("Resolving porter agent configuration")

	logConfig := func(level string, config *porterv1.AgentConfig) {
		if config == nil || config.Name == "" {
			return
		}

		log.V(Log4Debug).Info("Found porter agent configuration",
			"level", level,
			"namespace", config.Namespace,
			"name", config.Name,
			"plugin", config.Spec.Plugins)
	}

	// Read agent configuration defined at the system level
	systemCfg := &porterv1.AgentConfig{}
	err := r.Get(ctx, types.NamespacedName{Name: "default", Namespace: operatorNamespace}, systemCfg)
	if err != nil && !apierrors.IsNotFound(err) {
		return porterv1.AgentConfigSpecAdapter{}, errors.Wrap(err, "cannot retrieve system level porter agent configuration")
	}
	logConfig("system", systemCfg)

	// Read agent configuration defined at the namespace level
	nsCfg := &porterv1.AgentConfig{}
	err = r.Get(ctx, types.NamespacedName{Name: "default", Namespace: action.Namespace}, nsCfg)
	if err != nil && !apierrors.IsNotFound(err) {
		return porterv1.AgentConfigSpecAdapter{}, errors.Wrap(err, "cannot retrieve system level porter agent configuration")
	}
	logConfig("namespace", nsCfg)

	// Read agent configuration override
	instCfg := &porterv1.AgentConfig{}
	if action.Spec.AgentConfig != nil {
		err = r.Get(ctx, types.NamespacedName{Name: action.Spec.AgentConfig.Name, Namespace: action.Namespace}, instCfg)
		if err != nil && !apierrors.IsNotFound(err) {
			return porterv1.AgentConfigSpecAdapter{}, errors.Wrap(err, "cannot retrieve system level porter agent configuration")
		}
		logConfig("instance", instCfg)
	}

	// Apply overrides
	// the merging logic here is each subsequent config will override the previous config.
	// for example, if namespace Spec.Plugins is {"azure": {}, "hashicorp": {}} and installation Spec.Plugins is {"kubernetes": {}}
	// the result of the merge will be {"kubernetes": {}}
	base := systemCfg
	cfg, err := base.MergeReadyConfigs(*nsCfg, *instCfg)
	if err != nil {
		return porterv1.AgentConfigSpecAdapter{}, err
	}

	if !cfg.Status.Ready && !action.CreatedByAgentConfig() {
		return porterv1.AgentConfigSpecAdapter{}, errors.New("resolved agent configuration is not ready to be used. Waiting for the next retry")
	}
	cfgList := porterv1.NewAgentConfigSpecAdapter(cfg.Spec)

	log.V(Log4Debug).Info("resolved porter agent configuration",
		"porterImage", cfgList.GetPorterImage(),
		"pullPolicy", cfgList.GetPullPolicy(),
		"serviceAccount", cfgList.GetServiceAccount(),
		"volumeSize", cfgList.GetVolumeSize(),
		"installationServiceAccount", cfgList.GetInstallationServiceAccount(),
		"plugin", cfgList.Plugins.GetNames(),
	)
	return cfgList, nil
}

func (r *AgentActionReconciler) resolvePorterConfig(ctx context.Context, log logr.Logger, action *porterv1.AgentAction) (porterv1.PorterConfigSpec, error) {
	log.V(Log5Trace).Info("Resolving porter configuration file")

	logConfig := func(level string, config *porterv1.PorterConfig) {
		if config == nil || config.Name == "" {
			return
		}
		log.V(Log4Debug).Info("Found porter config",
			"level", level,
			"namespace", config.Namespace,
			"name", config.Name)
	}

	// Provide a safe default config in case nothing is defined anywhere
	defaultCfg := porterv1.PorterConfigSpec{
		DefaultStorage:       pointer.StringPtr("in-cluster-mongodb"),
		DefaultSecretsPlugin: pointer.StringPtr("kubernetes.secrets"),
		Storage: []porterv1.StorageConfig{
			{PluginConfig: porterv1.PluginConfig{
				Name:         "in-cluster-mongodb",
				PluginSubKey: "mongodb",
				Config:       runtime.RawExtension{Raw: []byte(`{"url":"mongodb://mongodb.porter-operator-system.svc.cluster.local"}`)},
			}},
		},
	}

	// Read agent configuration defined at the system level
	systemCfg := &porterv1.PorterConfig{}
	err := r.Get(ctx, types.NamespacedName{Name: "default", Namespace: operatorNamespace}, systemCfg)
	if err != nil && !apierrors.IsNotFound(err) {
		return porterv1.PorterConfigSpec{}, errors.Wrap(err, "cannot retrieve system level porter agent configuration")
	}
	logConfig("system", systemCfg)

	// Read agent configuration defined at the namespace level
	nsCfg := &porterv1.PorterConfig{}
	err = r.Get(ctx, types.NamespacedName{Name: "default", Namespace: action.Namespace}, nsCfg)
	if err != nil && !apierrors.IsNotFound(err) {
		return porterv1.PorterConfigSpec{}, errors.Wrap(err, "cannot retrieve namespace level porter agent configuration")
	}
	logConfig("namespace", nsCfg)

	// Read agent configuration defines on the installation
	instCfg := &porterv1.PorterConfig{}
	if action.Spec.PorterConfig != nil {
		err = r.Get(ctx, types.NamespacedName{Name: action.Spec.PorterConfig.Name, Namespace: action.Namespace}, instCfg)
		if err != nil && !apierrors.IsNotFound(err) {
			return porterv1.PorterConfigSpec{}, errors.Wrapf(err, "cannot retrieve agent configuration %s specified by the agent action", action.Spec.AgentConfig.Name)
		}
		logConfig("instance", instCfg)
	}

	// Resolve final configuration
	// We don't log the final config because we haven't yet added the feature to enable not having sensitive data in porter's config files
	base := &defaultCfg
	cfg, err := base.MergeConfig(systemCfg.Spec, nsCfg.Spec, instCfg.Spec)
	if err != nil {
		return porterv1.PorterConfigSpec{}, err
	}

	return cfg, nil
}

func (r *AgentActionReconciler) getAgentEnv(action *porterv1.AgentAction, agentCfg porterv1.AgentConfigSpecAdapter, pvc *corev1.PersistentVolumeClaim) ([]corev1.EnvVar, []corev1.EnvFromSource) {
	sharedLabels := r.getSharedAgentLabels(action)

	env := []corev1.EnvVar{
		{
			Name:  "PORTER_RUNTIME_DRIVER",
			Value: "kubernetes",
		},
		// Configuration for the Kubernetes Driver
		{
			Name:  "KUBE_NAMESPACE",
			Value: action.Namespace,
		},
		{
			Name:  "IN_CLUSTER",
			Value: "true",
		},
		{
			Name:  "LABELS",
			Value: r.getFormattedInstallerLabels(sharedLabels),
		},
		{
			Name:  "JOB_VOLUME_NAME",
			Value: pvc.Name,
		},
		{
			Name:  "JOB_VOLUME_PATH",
			Value: porterv1.VolumePorterSharedPath,
		},
		{
			Name:  "CLEANUP_JOBS",
			Value: "false",
		},
		{
			Name:  "SERVICE_ACCOUNT",
			Value: agentCfg.GetInstallationServiceAccount(),
		},
		{
			Name:  "AFFINITY_MATCH_LABELS",
			Value: r.getFormattedAffinityLabels(action),
		},
	}

	env = append(env, action.Spec.Env...)

	envFrom := []corev1.EnvFromSource{
		// Environment variables for the plugins
		{
			SecretRef: &corev1.SecretEnvSource{
				LocalObjectReference: corev1.LocalObjectReference{
					Name: "porter-env",
				},
				Optional: pointer.BoolPtr(true),
			},
		},
	}

	envFrom = append(envFrom, action.Spec.EnvFrom...)

	return env, envFrom
}

func (r *AgentActionReconciler) getAgentVolumes(ctx context.Context, log logr.Logger, action *porterv1.AgentAction, agentCfg porterv1.AgentConfigSpecAdapter, pvc *corev1.PersistentVolumeClaim, configSecret *corev1.Secret, workdirSecret *corev1.Secret, imgPullSecret *corev1.Secret) ([]corev1.Volume, []corev1.VolumeMount) {
	volumes := []corev1.Volume{
		{
			Name: porterv1.VolumePorterSharedName,
			VolumeSource: corev1.VolumeSource{
				PersistentVolumeClaim: &corev1.PersistentVolumeClaimVolumeSource{
					ClaimName: pvc.Name,
				},
			},
		},
		{
			Name: porterv1.VolumePorterConfigName,
			VolumeSource: corev1.VolumeSource{
				Secret: &corev1.SecretVolumeSource{
					SecretName: configSecret.Name,
					Optional:   pointer.BoolPtr(false),
				},
			},
		},
		{
			Name: porterv1.VolumePorterWorkDirName,
			VolumeSource: corev1.VolumeSource{
				Secret: &corev1.SecretVolumeSource{
					SecretName: workdirSecret.Name,
					Optional:   pointer.BoolPtr(false),
				},
			},
		},
	}
	volumeMounts := []corev1.VolumeMount{
		{
			Name:      porterv1.VolumePorterSharedName,
			MountPath: porterv1.VolumePorterSharedPath,
		},
		{
			Name:      porterv1.VolumePorterConfigName,
			MountPath: porterv1.VolumePorterConfigPath,
		},
		{
			Name:      porterv1.VolumePorterWorkDirName,
			MountPath: porterv1.VolumePorterWorkDirPath,
		},
	}
	// Add the image pull secret for bundles in private registries if found
	if imgPullSecret != nil {
		volumes = append(volumes, corev1.Volume{
			Name: porterv1.VolumeImgPullSecretName,
			VolumeSource: corev1.VolumeSource{
				Secret: &corev1.SecretVolumeSource{
					Items:      []corev1.KeyToPath{{Key: ".dockerconfigjson", Path: ".docker/config.json"}},
					SecretName: imgPullSecret.Name,
					Optional:   pointer.BoolPtr(false),
				},
			},
		})
		volumeMounts = append(volumeMounts, corev1.VolumeMount{
			Name:      porterv1.VolumeImgPullSecretName,
			MountPath: porterv1.VolumeImgPullSecretPath,
			ReadOnly:  true,
		},
		)
	}
<<<<<<< HEAD
	// Only add the plugin volume if the action is not created to configure porter itself
	if !action.CreatedByAgentConfig() {
		claimName := agentCfg.GetPluginsPVCName(action.Namespace)
		log.V(Log4Debug).Info("mounting porter plugin volume", "claim name", claimName)
		volumes = append(volumes, corev1.Volume{
			Name: porterv1.VolumePorterPluginsName,
			VolumeSource: corev1.VolumeSource{
				PersistentVolumeClaim: &corev1.PersistentVolumeClaimVolumeSource{
					ClaimName: claimName,
				},
			},
		})
		volumeMounts = append(volumeMounts, corev1.VolumeMount{
			Name:      porterv1.VolumePorterPluginsName,
			MountPath: porterv1.VolumePorterPluginsPath,
			SubPath:   "plugins",
		})
	}

	volumes = append(volumes, action.Spec.Volumes...)

=======

	volumes = append(volumes, action.Spec.Volumes...)

>>>>>>> 4c2faac8
	volumeMounts = append(volumeMounts, action.Spec.VolumeMounts...)

	return volumes, volumeMounts
}

func (r *AgentActionReconciler) getFormattedInstallerLabels(labels map[string]string) string {
	// represent the shared labels that we are applying to all the things in a way that porter can accept on the command line
	// These labels are added to the invocation image and should be sorted consistently
	labels[porterv1.LabelJobType] = porterv1.JobTypeInstaller
	formattedLabels := make([]string, 0, len(labels))
	for k, v := range labels {
		formattedLabels = append(formattedLabels, fmt.Sprintf("%s=%s", k, v))
	}
	sort.Strings(formattedLabels)
	return strings.Join(formattedLabels, " ")
}

func (r *AgentActionReconciler) getFormattedAffinityLabels(action *porterv1.AgentAction) string {
	// These labels are used by the kubernetes driver to ensure that the invocation image is scheduled
	// on the same node as the agent
	return fmt.Sprintf("%s=%s %s=%s %s=%d %s=%s",
		porterv1.LabelResourceKind, action.Kind,
		porterv1.LabelResourceName, action.Name,
		porterv1.LabelResourceGeneration, action.Generation,
		porterv1.LabelRetry, action.GetRetryLabelValue())
}

func setCondition(log logr.Logger, action *porterv1.AgentAction, condType porterv1.AgentConditionType, reason string) bool {
	if apimeta.IsStatusConditionTrue(action.Status.Conditions, string(condType)) {
		return false
	}

	log.V(Log4Debug).Info("Setting condition", "condition", condType, "reason", reason)
	apimeta.SetStatusCondition(&action.Status.Conditions, metav1.Condition{
		Type:               string(condType),
		Reason:             reason,
		Status:             metav1.ConditionTrue,
		ObservedGeneration: action.Generation,
	})
	return true
}<|MERGE_RESOLUTION|>--- conflicted
+++ resolved
@@ -717,7 +717,6 @@
 		},
 		)
 	}
-<<<<<<< HEAD
 	// Only add the plugin volume if the action is not created to configure porter itself
 	if !action.CreatedByAgentConfig() {
 		claimName := agentCfg.GetPluginsPVCName(action.Namespace)
@@ -739,11 +738,6 @@
 
 	volumes = append(volumes, action.Spec.Volumes...)
 
-=======
-
-	volumes = append(volumes, action.Spec.Volumes...)
-
->>>>>>> 4c2faac8
 	volumeMounts = append(volumeMounts, action.Spec.VolumeMounts...)
 
 	return volumes, volumeMounts
